--- conflicted
+++ resolved
@@ -46,23 +46,11 @@
             dbFile, schema.numColumns()));
 
         TableStats stats = new TableStats(schema.numColumns());
-<<<<<<< HEAD
-        StatsWriter statsWriter = new StatsWriter();
-        statsWriter.writeTableStats(schema, stats, hpWriter);
-        int statsSize = hpWriter.getPosition() - schemaEndPos;
-        HeaderPage.setStatsSize(headerPage, statsSize);
 
-        // Writes the linked list prev/next indices to the header page
-        headerPage.writeShort(headerPage.getPageSize() - 4, 0); // next
-        headerPage.writeShort(headerPage.getPageSize() - 2, 0); // previous
-
-        return new HeapTupleFile(storageManager, dbFile, schema, stats);
-=======
         HeapTupleFile tupleFile = new HeapTupleFile(storageManager, this,
             dbFile, schema, stats);
         saveMetadata(tupleFile);
         return tupleFile;
->>>>>>> f10d974f
     }
 
 
