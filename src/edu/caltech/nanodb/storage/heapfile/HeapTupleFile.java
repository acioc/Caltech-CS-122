package edu.caltech.nanodb.storage.heapfile;


import java.io.EOFException;
import java.io.IOException;

import java.util.List;
import java.util.Map;
import java.util.ArrayList;

import edu.caltech.nanodb.qeval.ColumnStatsCollector;
import edu.caltech.nanodb.relations.ColumnType;
import edu.caltech.nanodb.relations.SQLDataType;
import org.apache.log4j.Logger;

import edu.caltech.nanodb.qeval.TableStats;
import edu.caltech.nanodb.relations.TableSchema;
import edu.caltech.nanodb.relations.Tuple;

import edu.caltech.nanodb.storage.DBFile;
import edu.caltech.nanodb.storage.DBPage;
import edu.caltech.nanodb.storage.FilePointer;
import edu.caltech.nanodb.storage.TupleFile;
import edu.caltech.nanodb.storage.InvalidFilePointerException;
import edu.caltech.nanodb.storage.PageTuple;
import edu.caltech.nanodb.storage.StorageManager;

import javax.xml.crypto.Data;


/**
 * This class implements the TupleFile interface for heap files.
 */
public class etsHeapTupleFile implements TupleFile {

    /** A logging object for reporting anything interesting that happens. */
    private static Logger logger = Logger.getLogger(HeapTupleFile.class);


    /**
     * The storage manager to use for reading and writing file pages, pinning
     * and unpinning pages, write-ahead logging, and so forth.
     */
    private StorageManager storageManager;


    /**
     * The manager for heap tuple files provides some higher-level operations
     * such as saving the metadata of a heap tuple file, so it's useful to
     * have a reference to it.
     */
    private HeapTupleFileManager heapFileManager;


    /** The schema of tuples in this tuple file. */
    private TableSchema schema;


    /** Statistics for this tuple file. */
    private TableStats stats;


    /** The file that stores the tuples. */
    private DBFile dbFile;


    public HeapTupleFile(StorageManager storageManager,
                         HeapTupleFileManager heapFileManager, DBFile dbFile,
                         TableSchema schema, TableStats stats) {
        if (storageManager == null)
            throw new IllegalArgumentException("storageManager cannot be null");

        if (heapFileManager == null)
            throw new IllegalArgumentException("heapFileManager cannot be null");

        if (dbFile == null)
            throw new IllegalArgumentException("dbFile cannot be null");

        if (schema == null)
            throw new IllegalArgumentException("schema cannot be null");

        if (stats == null)
            throw new IllegalArgumentException("stats cannot be null");

        this.storageManager = storageManager;
        this.heapFileManager = heapFileManager;
        this.dbFile = dbFile;
        this.schema = schema;
        this.stats = stats;
    }


    public TableSchema getSchema() {
        return schema;
    }

    @Override
    public TableStats getStats() {
        return stats;
    }


    public DBFile getDBFile() {
        return dbFile;
    }


    /**
     * Returns the first tuple in this table file, or <tt>null</tt> if
     * there are no tuples in the file.
     */
    @Override
    public Tuple getFirstTuple() throws IOException {
        try {
            // Scan through the data pages until we hit the end of the table
            // file.  It may be that the first run of data pages is empty,
            // so just keep looking until we hit the end of the file.

            // Header page is page 0, so first data page is page 1.

            for (int iPage = 1; /* nothing */ ; iPage++) {
                // Look for data on this page...

                DBPage dbPage = storageManager.loadDBPage(dbFile, iPage);
                int numSlots = DataPage.getNumSlots(dbPage);
                for (int iSlot = 0; iSlot < numSlots; iSlot++) {
                    // Get the offset of the tuple in the page.  If it's 0 then
                    // the slot is empty, and we skip to the next slot.
                    int offset = DataPage.getSlotValue(dbPage, iSlot);
                    if (offset == DataPage.EMPTY_SLOT)
                        continue;

                    //unpins the page once the tuple has been found
                    dbPage.unpin();

                    // This is the first tuple in the file.  Build up the
                    // HeapFilePageTuple object and return it.
                    return new HeapFilePageTuple(schema, dbPage, iSlot, offset);
                }

                // If we got here, the page has no tuples.  Unpin the page.
                dbPage.unpin();
            }
        }
        catch (EOFException e) {
            // We ran out of pages.  No tuples in the file!
            logger.debug("No tuples in table-file " + dbFile +
                         ".  Returning null.");
        }

        return null;
    }


    /**
     * Returns the tuple corresponding to the specified file pointer.  This
     * method is used by many other operations in the database, such as
     * indexes.
     *
     * @throws InvalidFilePointerException if the specified file-pointer
     *         doesn't actually point to a real tuple.
     */
    @Override
    public Tuple getTuple(FilePointer fptr)
        throws InvalidFilePointerException, IOException {

        DBPage dbPage;
        try {
            // This could throw EOFException if the page doesn't actually exist.
            dbPage = storageManager.loadDBPage(dbFile, fptr.getPageNo());
        }
        catch (EOFException eofe) {
            throw new InvalidFilePointerException("Specified page " +
                fptr.getPageNo() + " doesn't exist in file " +
                dbFile.getDataFile().getName(), eofe);
        }

        // The file-pointer points to the slot for the tuple, not the tuple itself.
        // So, we need to look up that slot's value to get to the tuple data.

        int slot;
        try {
            slot = DataPage.getSlotIndexFromOffset(dbPage, fptr.getOffset());
        }
        catch (IllegalArgumentException iae) {
            throw new InvalidFilePointerException(iae);
        }

        // Pull the tuple's offset from the specified slot, and make sure
        // there is actually a tuple there!

        int offset = DataPage.getSlotValue(dbPage, slot);
        if (offset == DataPage.EMPTY_SLOT) {
            throw new InvalidFilePointerException("Slot " + slot +
                " on page " + fptr.getPageNo() + " is empty.");
        }
        //unpins the page once the tuple location has been identified
        dbPage.unpin();

        return new HeapFilePageTuple(schema, dbPage, slot, offset);
    }


    /**
     * Returns the tuple that follows the specified tuple,
     * or <tt>null</tt> if there are no more tuples in the file.
     **/
    @Override
    public Tuple getNextTuple(Tuple tup) throws IOException {

        /* Procedure:
         *   1)  Get slot index of current tuple.
         *   2)  If there are more slots in the current page, find the next
         *       non-empty slot.
         *   3)  If we get to the end of this page, go to the next page
         *       and try again.
         *   4)  If we get to the end of the file, we return null.
         */

        if (!(tup instanceof HeapFilePageTuple)) {
            throw new IllegalArgumentException(
                "Tuple must be of type HeapFilePageTuple; got " + tup.getClass());
        }
        HeapFilePageTuple ptup = (HeapFilePageTuple) tup;

        DBPage dbPage = ptup.getDBPage();
        // pins the page the tuple is one (as the getDBPage does not pin it)
        dbPage.pin();
        DBFile dbFile = dbPage.getDBFile();

        int nextSlot = ptup.getSlot() + 1;
        while (true) {
            int numSlots = DataPage.getNumSlots(dbPage);

            while (nextSlot < numSlots) {
                int nextOffset = DataPage.getSlotValue(dbPage, nextSlot);
                if (nextOffset != DataPage.EMPTY_SLOT) {
                    //when the next tuple's location has been found, unpin the page
                    dbPage.unpin();
                    return new HeapFilePageTuple(schema, dbPage, nextSlot,
                                                 nextOffset);
                }

                nextSlot++;
            }

            // If we got here then we reached the end of this page with no
            // tuples.  Go on to the next data-page, and start with the first
            // tuple in that page.

            try {
                DBPage nextDBPage =
                    storageManager.loadDBPage(dbFile, dbPage.getPageNo() + 1);
                dbPage.unpin();
                dbPage = nextDBPage;

                nextSlot = 0;
            }
            catch (EOFException e) {
                // Hit the end of the file with no more tuples.  We are done
                // scanning.
                //unpins the current page if it exists.  If the loop went
                //past the end of the pages, does nothing
                if(dbPage!=null){
                    dbPage.unpin();
                }
                return null;
            }
        }
        // It's pretty gross to have no return statement here, but there's
        // no way to reach this point.
    }


    /**
     * Adds the specified tuple into the table file.  A new
     * <tt>HeapFilePageTuple</tt> object corresponding to the tuple is returned.
     *
     * @review (donnie) This could be made a little more space-efficient.
     *         Right now when computing the required space, we assume that we
     *         will <em>always</em> need a new slot entry, whereas the page may
     *         contain empty slots.  (Note that we don't always create a new
     *         slot when adding a tuple; we will reuse an empty slot.  This
     *         inefficiency is simply in estimating the size required for the
     *         new tuple.)
     */
    @Override
    public Tuple addTuple(Tuple tup) throws IOException {

        /*
         * Check to see whether any constraints are violated by
         * adding this tuple
         *
         * Find out how large the new tuple will be, so we can find a page to
         * store it.
         *
         * Find a page with space for the new tuple.
         *
         * Generate the data necessary for storing the tuple into the file.
         */

        int tupSize = PageTuple.getTupleStorageSize(schema, tup);
        logger.debug("Adding new tuple of size " + tupSize + " bytes.");

        // Sanity check:  Make sure that the tuple would actually fit in a page
        // in the first place!
        // The "+ 2" is for the case where we need a new slot entry as well.
        if (tupSize + 2 > dbFile.getPageSize()) {
            throw new IOException("Tuple size " + tupSize +
                " is larger than page size " + dbFile.getPageSize() + ".");
        }


        // Starting at the header page, we follow the linked lists of open blocks
        // Checking if each block has enough space for our tuple
        DBPage headerPage = storageManager.loadDBPage(dbFile, 0);
        short pageNo = DataPage.getNextPage(headerPage);

        DBPage dbPage = null;
        while (true) {
            // if the page number equals 0, we've looped through our entire linked list
            // without finding a block that can fit our tuple
            // if this is the case we break out of the loop and create a new block
            if(pageNo == 0) break;

            dbPage = storageManager.loadDBPage(dbFile, pageNo);
            int freeSpace = DataPage.getFreeSpaceInPage(dbPage);
            logger.trace(String.format("Page %d has %d bytes of free space.",
                         pageNo, freeSpace));

            // If this page has enough free space to add a new tuple, break
            // out of the loop.  (The "+ 2" is for the new slot entry we will
            // also need.)
            if (freeSpace >= tupSize + 2) {
                logger.debug("Found space for new tuple in page " + pageNo + ".");
                break;
            }

            // If we reached this point then the page doesn't have enough
            // space, so unpin and go on to the next data page.
            pageNo = DataPage.getNextPage(dbPage);
        }

        // we've looped around to the start of the list, so we need to create a new page
        if(pageNo == 0) {
            pageNo = (short) dbFile.getNumPages();
            logger.debug("Creating new page " + pageNo + " to store new tuple.");
            if(dbPage != null){
                dbPage.unpin();
            }
            dbPage = storageManager.loadDBPage(dbFile, pageNo, true);
            DataPage.initNewPage(dbPage);

            // puts the new page at the beginning of the linked list
            short headerNextIndex = DataPage.getNextPage(headerPage);
            DBPage oldNextPage = storageManager.loadDBPage(dbFile, headerNextIndex
            );
            DataPage.setNextPage(dbPage, headerNextIndex);
            DataPage.setLastPage(dbPage, (short) 0);
            DataPage.setNextPage(headerPage, pageNo);
            DataPage.setLastPage(oldNextPage, pageNo);
            // after references are fixed, unpin surrounding pages
            oldNextPage.unpin();
            headerPage.unpin();
        }

        int slot = DataPage.allocNewTuple(dbPage, tupSize);
        int tupOffset = DataPage.getSlotValue(dbPage, slot);

        logger.debug(String.format(
            "New tuple will reside on page %d, slot %d.", pageNo, slot));

        HeapFilePageTuple pageTup =
            HeapFilePageTuple.storeNewTuple(schema, dbPage, slot, tupOffset, tup);

        DataPage.sanityCheck(dbPage);

        // Check if adding the tuple causes the page to not have enough free space
        // If the page is too full, remove it from the linked list and update
        // the surrounding pointers accordingly
        if(DataPage.getFreeSpaceInPage(dbPage) < tupSize) {
            short nextIndex = DataPage.getNextPage(dbPage);
            short lastIndex = DataPage.getLastPage(dbPage);
            DBPage prevPage = storageManager.loadDBPage(dbFile, (int) lastIndex);
            DBPage nextPage = storageManager.loadDBPage(dbFile, (int) nextIndex);

            DataPage.setNextPage(prevPage, nextIndex);
            DataPage.setLastPage(nextPage, lastIndex);

            DataPage.setLastPage(dbPage, (short) -1);
            DataPage.setNextPage(dbPage, (short) -1);
            prevPage.unpin();
            nextPage.unpin();
        }
        pageTup.unpin();
        dbPage.unpin();
        return pageTup;
    }


    // Inherit interface-method documentation.
    /**
     * @review (donnie) This method will fail if a tuple is modified in a way
     *         that requires more space than is currently available in the data
     *         page.  One solution would be to move the tuple to a different
     *         page and then perform the update, but that would cause all kinds
     *         of additional issues.  So, if the page runs out of data, oh well.
     */
    @Override
    public void updateTuple(Tuple tup, Map<String, Object> newValues)
        throws IOException {

        int tupSize = PageTuple.getTupleStorageSize(schema, tup);
        if (!(tup instanceof HeapFilePageTuple)) {
            throw new IllegalArgumentException(
                "Tuple must be of type HeapFilePageTuple; got " + tup.getClass());
        }
        HeapFilePageTuple ptup = (HeapFilePageTuple) tup;

        for (Map.Entry<String, Object> entry : newValues.entrySet()) {
            String colName = entry.getKey();
            Object value = entry.getValue();

            int colIndex = schema.getColumnIndex(colName);
            ptup.setColumnValue(colIndex, value);
        }

        DBPage dbPage = ptup.getDBPage();
        DataPage.sanityCheck(dbPage);

        short currentNext = DataPage.getNextPage(dbPage);
        short currentLast = DataPage.getLastPage(dbPage);

        // Check if updating the tuple causes the page to not have enough free space
        // If the page is too full, remove it from the linked list and update
        // the surrounding pointers accordingly

        if(DataPage.getFreeSpaceInPage(dbPage) < tupSize
                && currentNext != -1 && currentLast != -1) {
            short nextIndex = DataPage.getNextPage(dbPage);
            short lastIndex = DataPage.getLastPage(dbPage);
            DBPage prevPage = storageManager.loadDBPage(dbFile, (int) lastIndex);
            DBPage nextPage = storageManager.loadDBPage(dbFile, (int) nextIndex);

            DataPage.setNextPage(prevPage, nextIndex);
            DataPage.setLastPage(nextPage, lastIndex);

            DataPage.setLastPage(dbPage, (short) -1);
            DataPage.setNextPage(dbPage, (short) -1);
            prevPage.unpin();
            nextPage.unpin();
        }

        if(DataPage.getFreeSpaceInPage(dbPage) > tupSize
            && currentNext == -1 && currentLast == -1) {
            // we add the page to the beginning of the list, updating the surrounding
            // pointers according
            DBPage headerPage = storageManager.loadDBPage(dbFile, 0);
            short headerNext = DataPage.getNextPage(headerPage);
            DBPage oldNextPage = storageManager.loadDBPage(dbFile, headerNext);
            DataPage.setNextPage(dbPage, headerNext);
            DataPage.setLastPage(dbPage, (short) 0);

            DataPage.setLastPage(oldNextPage, (short) dbPage.getPageNo());
            DataPage.setNextPage(headerPage, (short) dbPage.getPageNo());
            headerPage.unpin();
            oldNextPage.unpin();
        }
        dbPage.unpin();
    }


    // Inherit interface-method documentation.
    @Override
    public void deleteTuple(Tuple tup) throws IOException {

        if (!(tup instanceof HeapFilePageTuple)) {
            throw new IllegalArgumentException(
                "Tuple must be of type HeapFilePageTuple; got " + tup.getClass());
        }
        HeapFilePageTuple ptup = (HeapFilePageTuple) tup;

        DBPage dbPage = ptup.getDBPage();
        // calling ptup.getDBPage doesn't pin the page, so must be done now
        dbPage.pin();
        DataPage.deleteTuple(dbPage, ptup.getSlot());

        DataPage.sanityCheck(dbPage);

        // if the page we just deleted our tuple from was not in the list
        // it probably has enough space to be in the list again
        // so we put it back into the list
        // pages not in the list have pointers (-1, -1)
        // so that's what we check for
        short currentNext = DataPage.getNextPage(dbPage);
        short currentLast = DataPage.getLastPage(dbPage);

        if(currentNext == -1 && currentLast == -1) {
            // we add the page to the beginning of the list, updating the surrounding
            // pointers according
            DBPage headerPage = storageManager.loadDBPage(dbFile, 0);
            short headerNext = DataPage.getNextPage(headerPage);
            DBPage oldNextPage = storageManager.loadDBPage(dbFile, headerNext);
            DataPage.setNextPage(dbPage, headerNext);
            DataPage.setLastPage(dbPage, (short) 0);

            DataPage.setLastPage(oldNextPage, (short) dbPage.getPageNo());
            DataPage.setNextPage(headerPage, (short) dbPage.getPageNo());
            headerPage.unpin();
            oldNextPage.unpin();
        }
        dbPage.unpin();
    }

    @Override
    public void analyze() throws IOException {
        // TODO!

        DBPage hPage = storageManager.loadDBPage(dbFile, 0);
        //int numCols = stats.getAllColumnStats().size();
        int st = HeaderPage.OFFSET_SCHEMA_START;
        int numCols = schema.numColumns();
        ArrayList<ColumnType> types = new ArrayList<ColumnType>(numCols);
        ArrayList<ColumnStatsCollector> ar = new ArrayList<ColumnStatsCollector>(numCols);
        for(int i = 0; i < numCols; i++) {
            types.add(schema.getColumnInfo(i).getType());
            ar.add(new ColumnStatsCollector(types.get(i).getBaseType()));
        }
        int totalSize = 0;
        int numTuples = 0;
        float avgSize;
        int numPages = dbFile.getNumPages() - 1;
        int pageNum = 1;
        while(pageNum <= numPages) {
            DBPage curPage = storageManager.loadDBPage(dbFile, pageNum);
            int numEntries = DataPage.getNumSlots(curPage);
            totalSize += DataPage.getTupleDataEnd(curPage) - DataPage.getTupleDataStart(curPage);

            for(int curSlot = 0; curSlot < numEntries; curSlot++) {
                int offset = DataPage.getSlotValue(curPage, curSlot);
                if(offset == 0) continue;

                numTuples++;
                HeapFilePageTuple curTuple = new HeapFilePageTuple(schema, curPage, curSlot, offset);
                for(int i = 0; i < numCols; i++) {
                    ar.get(i).addValue(curTuple.getColumnValue(i));
                }
                //getNextPage gives index of next tuple
            }
            pageNum++;
        }
        avgSize = (float) totalSize / numTuples;
<<<<<<< HEAD
        ArrayList<ColumStats> stats = new ArrayList<ColumStats>(numCols);




        throw new UnsupportedOperationException("Not yet implemented!");
=======
        ArrayList<ColumnStats> cStats = new ArrayList<ColumnStats>(numCols);
        for(ColumnStatsCollector c : ar)
            cStats.add(c.getColumnStats());
        TableStats tStats = new TableStats(numPages, numTuples, avgSize, cStats);
        stats = tStats;
        heapFileManager.saveMetadata(this);

>>>>>>> cc2fddc1
    }

    @Override
    public List<String> verify() throws IOException {
        // TODO!
        throw new UnsupportedOperationException("Not yet implemented!");
    }

    @Override
    public void optimize() throws IOException {
        // TODO!
        throw new UnsupportedOperationException("Not yet implemented!");
    }
}<|MERGE_RESOLUTION|>--- conflicted
+++ resolved
@@ -550,22 +550,12 @@
             pageNum++;
         }
         avgSize = (float) totalSize / numTuples;
-<<<<<<< HEAD
-        ArrayList<ColumStats> stats = new ArrayList<ColumStats>(numCols);
-
-
-
-
-        throw new UnsupportedOperationException("Not yet implemented!");
-=======
         ArrayList<ColumnStats> cStats = new ArrayList<ColumnStats>(numCols);
         for(ColumnStatsCollector c : ar)
             cStats.add(c.getColumnStats());
         TableStats tStats = new TableStats(numPages, numTuples, avgSize, cStats);
         stats = tStats;
         heapFileManager.saveMetadata(this);
-
->>>>>>> cc2fddc1
     }
 
     @Override
